import { HybridSearchService, SearchableCollection } from '../../domain/interfaces/services/hybrid-search-service.js';
import { EmbeddingService } from '../../domain/interfaces/services/embedding-service.js';
import { SearchResult } from '../../domain/models/search-result.js';
import { QueryExpander } from '../../concepts/query_expander.js';
<<<<<<< HEAD
import type { ResilientExecutor } from '../resilience/resilient-executor.js';
import { ResilienceProfiles } from '../resilience/resilient-executor.js';
=======
import { SearchResultCache } from '../cache/search-result-cache.js';
>>>>>>> 81992560
import {
  calculateVectorScore,
  calculateWeightedBM25,
  calculateTitleScore,
  calculateConceptScore,
  calculateWordNetBonus,
  calculateHybridScore,
  getMatchedConcepts,
  type ExpandedQuery
} from './scoring-strategies.js';

/**
 * Hybrid search implementation using multiple ranking signals.
 * 
 * Combines:
 * - Vector similarity (semantic search via embeddings)
 * - BM25 keyword matching (lexical search)
 * - Title matching (document relevance)
 * - Concept scoring (conceptual alignment)
 * - WordNet expansion (semantic enrichment)
 * 
 * This service orchestrates query expansion, vector search, and multi-signal
 * scoring to provide high-quality search results.
 * 
<<<<<<< HEAD
 * **Resilience:** When ResilientExecutor is provided, search operations are
 * protected with timeout (5s) and bulkhead (15 concurrent max).
=======
 * **Caching:**
 * Optionally uses SearchResultCache to avoid redundant searches.
 * Cache key includes collection name to prevent cross-collection pollution.
>>>>>>> 81992560
 */
export class ConceptualHybridSearchService implements HybridSearchService {
  /** Optional search result cache */
  private cache?: SearchResultCache<SearchResult[]>;
  
  constructor(
    private embeddingService: EmbeddingService,
    private queryExpander: QueryExpander,
<<<<<<< HEAD
    private resilientExecutor?: ResilientExecutor
  ) {}
=======
    cache?: SearchResultCache<SearchResult[]>
  ) {
    this.cache = cache;
  }
>>>>>>> 81992560

  async search(
    collection: SearchableCollection,
    queryText: string,
    limit: number = 5,
    debug: boolean = false
  ): Promise<SearchResult[]> {
<<<<<<< HEAD
    // Wrap search operation with resilience if available
    if (this.resilientExecutor) {
      return this.resilientExecutor.execute(
        () => this.performSearch(collection, queryText, limit, debug),
        {
          ...ResilienceProfiles.SEARCH,
          name: 'hybrid_search'
        }
      );
    }
    
    // Fallback: execute without resilience (backward compatible)
    return this.performSearch(collection, queryText, limit, debug);
  }
  
  /**
   * Core search implementation (can be wrapped with resilience).
   * @private
   */
  private async performSearch(
    collection: SearchableCollection,
    queryText: string,
    limit: number,
    debug: boolean
  ): Promise<SearchResult[]> {
=======
    // Check cache first (if enabled and not in debug mode)
    if (this.cache && !debug) {
      const cacheKey = `${collection.getName()}:${queryText}`;
      const cached = this.cache.get(cacheKey, { limit });
      if (cached) {
        return cached;
      }
    }
    
>>>>>>> 81992560
    // Step 1: Expand query with corpus concepts and WordNet synonyms
    const expanded = await this.queryExpander.expandQuery(queryText);
    
    if (debug) {
      this.printQueryExpansion(expanded);
    }
    
    // Step 2: Generate query embedding and perform vector search
    const queryVector = this.embeddingService.generateEmbedding(queryText);
    const vectorResults = await collection.vectorSearch(queryVector, limit * 3);  // Get 3x results for reranking
    
    // Step 3: Score each result with all ranking signals
    const scoredResults = vectorResults.map((row: any) => {
      // Calculate individual scores
      const vectorScore = calculateVectorScore(row._distance || 0);
      const bm25Score = calculateWeightedBM25(
        expanded.all_terms,
        expanded.weights,
        row.text || '',
        row.source || ''
      );
      const titleScore = calculateTitleScore(expanded.original_terms, row.source || '');
      const conceptScore = calculateConceptScore(expanded, row);
      const wordnetScore = calculateWordNetBonus(expanded.wordnet_terms, row.text || '');
      
      // Calculate hybrid score
      const hybridScore = calculateHybridScore({
        vectorScore,
        bm25Score,
        titleScore,
        conceptScore,
        wordnetScore
      });
      
      // Build enriched search result
      const result: SearchResult = {
        id: row.id || '',
        text: row.text || '',
        source: row.source || '',
        hash: row.hash || '',
        // Preserve full concepts object (may be rich metadata for catalog, simple array for chunks)
        concepts: row.concepts,
        conceptCategories: this.parseConceptsField(row.concept_categories),
        conceptDensity: row.concept_density || 0,
        embeddings: row.vector || [],
        distance: row._distance || 0,
        vectorScore,
        bm25Score,
        titleScore,
        conceptScore,
        wordnetScore,
        hybridScore,
        matchedConcepts: getMatchedConcepts(expanded, row),
        expandedTerms: expanded.all_terms.slice(0, 10)  // Top 10 terms
      };
      
      return result;
    });
    
    // Step 4: Re-rank by hybrid score
    scoredResults.sort((a, b) => b.hybridScore - a.hybridScore);
    
    // Step 5: Limit to requested size
    const finalResults = scoredResults.slice(0, limit);
    
    if (debug) {
      this.printDebugScores(finalResults);
    }
    
    // Cache results (if enabled and not in debug mode)
    if (this.cache && !debug) {
      const cacheKey = `${collection.getName()}:${queryText}`;
      this.cache.set(cacheKey, { limit }, finalResults);
    }
    
    return finalResults;
  }
  
  // Helper methods
  
  private parseConceptsField(field: any): string[] | undefined {
    if (Array.isArray(field)) {
      return field;
    }
    if (typeof field === 'string') {
      try {
        const parsed = JSON.parse(field);
        return Array.isArray(parsed) ? parsed : undefined;
      } catch (e) {
        return undefined;
      }
    }
    return undefined;
  }
  
  private printQueryExpansion(expanded: ExpandedQuery): void {
    console.error('\n🔍 Query Expansion:');
    console.error('  Original:', expanded.original_terms.join(', '));
    console.error('  + Corpus:', expanded.corpus_terms.slice(0, 5).join(', '));
    console.error('  + WordNet:', expanded.wordnet_terms.slice(0, 5).join(', '));
    console.error('  Total terms:', expanded.all_terms.length);
  }
  
  private printDebugScores(results: SearchResult[]): void {
    console.error('\n📊 Top Results with Scores:\n');
    results.forEach((result, idx) => {
      const filename = result.source.split('/').pop() || result.source;
      console.error(`${idx + 1}. ${filename}`);
      console.error(`   Vector: ${result.vectorScore.toFixed(3)}`);
      console.error(`   BM25: ${result.bm25Score.toFixed(3)}`);
      console.error(`   Title: ${result.titleScore.toFixed(3)}`);
      console.error(`   Concept: ${result.conceptScore.toFixed(3)}`);
      console.error(`   WordNet: ${result.wordnetScore.toFixed(3)}`);
      console.error(`   ➜ Hybrid: ${result.hybridScore.toFixed(3)}`);
      if (result.matchedConcepts && result.matchedConcepts.length > 0) {
        console.error(`   Matched: ${result.matchedConcepts.slice(0, 3).join(', ')}`);
      }
      console.error();
    });
  }
}
<|MERGE_RESOLUTION|>--- conflicted
+++ resolved
@@ -2,12 +2,9 @@
 import { EmbeddingService } from '../../domain/interfaces/services/embedding-service.js';
 import { SearchResult } from '../../domain/models/search-result.js';
 import { QueryExpander } from '../../concepts/query_expander.js';
-<<<<<<< HEAD
 import type { ResilientExecutor } from '../resilience/resilient-executor.js';
 import { ResilienceProfiles } from '../resilience/resilient-executor.js';
-=======
 import { SearchResultCache } from '../cache/search-result-cache.js';
->>>>>>> 81992560
 import {
   calculateVectorScore,
   calculateWeightedBM25,
@@ -32,14 +29,12 @@
  * This service orchestrates query expansion, vector search, and multi-signal
  * scoring to provide high-quality search results.
  * 
-<<<<<<< HEAD
  * **Resilience:** When ResilientExecutor is provided, search operations are
  * protected with timeout (5s) and bulkhead (15 concurrent max).
-=======
+ * 
  * **Caching:**
  * Optionally uses SearchResultCache to avoid redundant searches.
  * Cache key includes collection name to prevent cross-collection pollution.
->>>>>>> 81992560
  */
 export class ConceptualHybridSearchService implements HybridSearchService {
   /** Optional search result cache */
@@ -48,15 +43,11 @@
   constructor(
     private embeddingService: EmbeddingService,
     private queryExpander: QueryExpander,
-<<<<<<< HEAD
+    cache?: SearchResultCache<SearchResult[]>,
     private resilientExecutor?: ResilientExecutor
-  ) {}
-=======
-    cache?: SearchResultCache<SearchResult[]>
   ) {
     this.cache = cache;
   }
->>>>>>> 81992560
 
   async search(
     collection: SearchableCollection,
@@ -64,7 +55,15 @@
     limit: number = 5,
     debug: boolean = false
   ): Promise<SearchResult[]> {
-<<<<<<< HEAD
+    // Check cache first (if enabled and not in debug mode)
+    if (this.cache && !debug) {
+      const cacheKey = `${collection.getName()}:${queryText}`;
+      const cached = this.cache.get(cacheKey, { limit });
+      if (cached) {
+        return cached;
+      }
+    }
+    
     // Wrap search operation with resilience if available
     if (this.resilientExecutor) {
       return this.resilientExecutor.execute(
@@ -90,17 +89,6 @@
     limit: number,
     debug: boolean
   ): Promise<SearchResult[]> {
-=======
-    // Check cache first (if enabled and not in debug mode)
-    if (this.cache && !debug) {
-      const cacheKey = `${collection.getName()}:${queryText}`;
-      const cached = this.cache.get(cacheKey, { limit });
-      if (cached) {
-        return cached;
-      }
-    }
-    
->>>>>>> 81992560
     // Step 1: Expand query with corpus concepts and WordNet synonyms
     const expanded = await this.queryExpander.expandQuery(queryText);
     
